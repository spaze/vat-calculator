<?php

namespace Mpociot\VatCalculator;

use Mockery as m;
use PHPUnit_Framework_TestCase as PHPUnit;

function file_get_contents($url)
{
    return VatCalculatorTest::$file_get_contents_result ?: \file_get_contents($url);
}

class VatCalculatorTest extends PHPUnit
{
    public static $file_get_contents_result;

    public function tearDown()
    {
        m::close();
    }

    public function testCalculateVatWithoutCountry()
    {
        $config = m::mock('Illuminate\Contracts\Config\Repository');

        $config->shouldReceive('has')
            ->once()
            ->with('vat_calculator.business_country_code')
            ->andReturn(false);

        $config->shouldReceive('has')
            ->once()
            ->with('vat_calculator.rules.')
            ->andReturn(false);

        $net = 25.00;

        $vatCalculator = new VatCalculator($config);
        $result = $vatCalculator->calculate($net);
        $this->assertEquals(25.00, $result);
    }

    public function testCalculateVatWithoutCountryAndConfig()
    {
        $net = 25.00;

        $vatCalculator = new VatCalculator();
        $result = $vatCalculator->calculate($net);
        $this->assertEquals(25.00, $result);
    }

    public function testCalculateVatWithPredefinedRules()
    {
        $net = 24.00;
        $countryCode = 'DE';

        $config = m::mock('Illuminate\Contracts\Config\Repository');
        $config->shouldReceive('get')
            ->never();

        $config->shouldReceive('has')
            ->once()
            ->with('vat_calculator.rules.DE')
            ->andReturn(false);

        $config->shouldReceive('has')
            ->once()
            ->with('vat_calculator.business_country_code')
            ->andReturn(false);

        $vatCalculator = new VatCalculator($config);
        $result = $vatCalculator->calculate($net, $countryCode);
        $this->assertEquals(28.56, $result);
        $this->assertEquals(0.19, $vatCalculator->getTaxRate());
        $this->assertEquals(4.56, $vatCalculator->getTaxValue());
    }

    public function testCalculateVatWithPredefinedRulesWithoutConfig()
    {
        $net = 24.00;
        $countryCode = 'DE';

        $vatCalculator = new VatCalculator();
        $result = $vatCalculator->calculate($net, $countryCode);
        $this->assertEquals(28.56, $result);
        $this->assertEquals(0.19, $vatCalculator->getTaxRate());
        $this->assertEquals(4.56, $vatCalculator->getTaxValue());
    }

    public function testCalculateVatWithPredefinedRulesOverwrittenByConfiguration()
    {
        $net = 24.00;
        $countryCode = 'DE';

        $taxKey = 'vat_calculator.rules.'.strtoupper($countryCode);

        $config = m::mock('Illuminate\Contracts\Config\Repository');
        $config->shouldReceive('get')
            ->once()
            ->with($taxKey, 0)
            ->andReturn(0.50);

        $config->shouldReceive('has')
            ->once()
            ->with($taxKey)
            ->andReturn(true);

        $config->shouldReceive('has')
            ->once()
            ->with('vat_calculator.business_country_code')
            ->andReturn(false);

        $vatCalculator = new VatCalculator($config);
        $result = $vatCalculator->calculate($net, $countryCode);
        $this->assertEquals(36.00, $result);
        $this->assertEquals(0.50, $vatCalculator->getTaxRate());
        $this->assertEquals(12.00, $vatCalculator->getTaxValue());
    }

    public function testCalculatVatWithCountryDirectSet()
    {
        $net = 24.00;
        $countryCode = 'DE';

        $config = m::mock('Illuminate\Contracts\Config\Repository');
        $config->shouldReceive('get')
            ->once()
            ->with('vat_calculator.rules.'.$countryCode, 0)
            ->andReturn(0.19);

        $config->shouldReceive('has')
            ->once()
            ->with('vat_calculator.rules.'.$countryCode)
            ->andReturn(true);

        $config->shouldReceive('has')
            ->once()
            ->with('vat_calculator.business_country_code')
            ->andReturn(false);

        $vatCalculator = new VatCalculator($config);
        $result = $vatCalculator->calculate($net, $countryCode);
        $this->assertEquals(28.56, $result);
        $this->assertEquals(0.19, $vatCalculator->getTaxRate());
        $this->assertEquals(4.56, $vatCalculator->getTaxValue());
    }

    public function testCalculatVatWithCountryDirectSetWithoutConfiguration()
    {
        $net = 24.00;
        $countryCode = 'DE';

        $vatCalculator = new VatCalculator();
        $result = $vatCalculator->calculate($net, $countryCode);
        $this->assertEquals(28.56, $result);
        $this->assertEquals(0.19, $vatCalculator->getTaxRate());
        $this->assertEquals(4.56, $vatCalculator->getTaxValue());
    }

    public function testCalculatVatWithCountryPreviousSet()
    {
        $net = 24.00;
        $countryCode = 'DE';

        $config = m::mock('Illuminate\Contracts\Config\Repository');
        $config->shouldReceive('get')
            ->once()
            ->with('vat_calculator.rules.'.$countryCode, 0)
            ->andReturn(0.19);

        $config->shouldReceive('has')
            ->once()
            ->with('vat_calculator.rules.'.$countryCode)
            ->andReturn(true);

        $config->shouldReceive('has')
            ->once()
            ->with('vat_calculator.business_country_code')
            ->andReturn(false);

        $vatCalculator = new VatCalculator($config);
        $vatCalculator->setCountryCode($countryCode);

        $result = $vatCalculator->calculate($net);
        $this->assertEquals(28.56, $result);
        $this->assertEquals(0.19, $vatCalculator->getTaxRate());
        $this->assertEquals(4.56, $vatCalculator->getTaxValue());
    }

    public function testCalculatVatWithCountryAndCompany()
    {
        $net = 24.00;
        $countryCode = 'DE';
        $postalCode = null;
        $company = true;

        $config = m::mock('Illuminate\Contracts\Config\Repository');
        $config->shouldReceive('get')
            ->never();

        $config->shouldReceive('has')
            ->once()
            ->with('vat_calculator.business_country_code')
            ->andReturn(false);

        $vatCalculator = new VatCalculator($config);
        $result = $vatCalculator->calculate($net, $countryCode, $postalCode, $company);
        $this->assertEquals(24.00, $result);
        $this->assertEquals(0, $vatCalculator->getTaxRate());
        $this->assertEquals(0, $vatCalculator->getTaxValue());
    }

    public function testCalculatVatWithCountryAndCompanySet()
    {
        $net = 24.00;
        $countryCode = 'DE';
        $company = true;

        $config = m::mock('Illuminate\Contracts\Config\Repository');
        $config->shouldReceive('get')
            ->never();

        $config->shouldReceive('has')
            ->once()
            ->with('vat_calculator.business_country_code')
            ->andReturn(false);

        $vatCalculator = new VatCalculator($config);
        $vatCalculator->setCompany($company);
        $result = $vatCalculator->calculate($net, $countryCode);
        $this->assertEquals(24.00, $result);
        $this->assertEquals(24.00, $vatCalculator->getNetPrice());
        $this->assertEquals(0, $vatCalculator->getTaxRate());
        $this->assertEquals(0, $vatCalculator->getTaxValue());
    }

    public function testCalculatVatWithCountryAndCompanyBothSet()
    {
        $net = 24.00;
        $countryCode = 'DE';
        $company = true;

        $config = m::mock('Illuminate\Contracts\Config\Repository');
        $config->shouldReceive('get')
            ->never();

        $config->shouldReceive('has')
            ->once()
            ->with('vat_calculator.business_country_code')
            ->andReturn(false);

        $vatCalculator = new VatCalculator($config);
        $vatCalculator->setCountryCode($countryCode);
        $vatCalculator->setCompany($company);
        $result = $vatCalculator->calculate($net);
        $this->assertEquals(24.00, $result);
        $this->assertEquals(0, $vatCalculator->getTaxRate());
        $this->assertEquals(0, $vatCalculator->getTaxValue());
    }

    public function testGetTaxRateForCountry()
    {
        $countryCode = 'DE';

        $config = m::mock('Illuminate\Contracts\Config\Repository');
        $config->shouldReceive('get')
            ->once()
            ->with('vat_calculator.rules.'.$countryCode, 0)
            ->andReturn(0.19);

        $config->shouldReceive('has')
            ->once()
            ->with('vat_calculator.rules.'.$countryCode)
            ->andReturn(true);

        $config->shouldReceive('has')
            ->once()
            ->with('vat_calculator.business_country_code')
            ->andReturn(false);

        $vatCalculator = new VatCalculator($config);
        $result = $vatCalculator->getTaxRateForLocation($countryCode);
        $this->assertEquals(0.19, $result);
    }

    public function testGetTaxRateForCountryAndCompany()
    {
        $countryCode = 'DE';
        $company = true;

        $config = m::mock('Illuminate\Contracts\Config\Repository');
        $config->shouldReceive('get')
            ->never();

        $config->shouldReceive('has')
            ->once()
            ->with('vat_calculator.business_country_code')
            ->andReturn(false);

        $vatCalculator = new VatCalculator($config);
        $result = $vatCalculator->getTaxRateForLocation($countryCode, null, $company);
        $this->assertEquals(0, $result);
    }

    public function testCanValidateValidVATNumber()
    {
        $config = m::mock('Illuminate\Contracts\Config\Repository');

        $config->shouldReceive('has')
            ->once()
            ->with('vat_calculator.business_country_code')
            ->andReturn(false);

        $result = new \stdClass();
        $result->valid = true;

        $vatCheck = $this->getMockFromWsdl(__DIR__.'/checkVatService.wsdl', 'VATService');
        $vatCheck->expects($this->any())
            ->method('checkVat')
            ->with([
                'countryCode' => 'DE',
                'vatNumber'   => '190098891',
            ])
            ->willReturn($result);

        $vatNumber = 'DE 190 098 891';
        $vatCalculator = new VatCalculator($config);
        $vatCalculator->setSoapClient($vatCheck);
        $result = $vatCalculator->isValidVATNumber($vatNumber);
        $this->assertTrue($result);
    }

    public function testCanValidateInvalidVATNumber()
    {
        $result = new \stdClass();
        $result->valid = false;

        $vatCheck = $this->getMockFromWsdl(__DIR__.'/checkVatService.wsdl', 'VATService');
        $vatCheck->expects($this->any())
            ->method('checkVat')
            ->with([
                'countryCode' => 'So',
                'vatNumber'   => 'meInvalidNumber',
            ])
            ->willReturn($result);

        $vatNumber = 'SomeInvalidNumber';
        $vatCalculator = new VatCalculator();
        $vatCalculator->setSoapClient($vatCheck);
        $result = $vatCalculator->isValidVATNumber($vatNumber);
        $this->assertFalse($result);
    }

    public function testValidateVATNumberReturnsFalseOnSoapFailure()
    {
        $vatCheck = $this->getMockFromWsdl(__DIR__.'/checkVatService.wsdl', 'VATService');
        $vatCheck->expects($this->any())
            ->method('checkVat')
            ->with([
                'countryCode' => 'So',
                'vatNumber'   => 'meInvalidNumber',
            ])
            ->willThrowException(new \SoapFault('Server', 'Something went wrong'));

        $vatNumber = 'SomeInvalidNumber';
        $vatCalculator = new VatCalculator();
        $vatCalculator->setSoapClient($vatCheck);
        $result = $vatCalculator->isValidVATNumber($vatNumber);
        $this->assertFalse($result);
    }

    public function testCannotValidateVATNumberWhenServiceIsDown()
    {
        $this->setExpectedException(\Mpociot\VatCalculator\Exceptions\VATCheckUnavailableException::class);

        $result = new \stdClass();
        $result->valid = false;

        $vatNumber = 'SomeInvalidNumber';
        $vatCalculator = new VatCalculator();
        $vatCalculator->setSoapClient(false);
        $vatCalculator->isValidVATNumber($vatNumber);
    }

    public function testCanResolveIPToCountry()
    {
        self::$file_get_contents_result = '1;DE;DEU;Deutschland';
        $vatCalculator = new VatCalculator();
        $country = $vatCalculator->getIPBasedCountry();
        $this->assertEquals('DE', $country);
    }

    public function testCanResolveInvalidIPToCountry()
    {
        self::$file_get_contents_result = '0';
        $vatCalculator = new VatCalculator();
        $country = $vatCalculator->getIPBasedCountry();
        $this->assertFalse($country);
    }

    public function testCanHandleIPServiceDowntime()
    {
        self::$file_get_contents_result = false;
        $_SERVER[ 'REMOTE_ADDR' ] = '';
        $vatCalculator = new VatCalculator();
        $country = $vatCalculator->getIPBasedCountry();
        $this->assertFalse($country);
    }

    public function testCompanyInBusinessCountryGetsValidVATRate()
    {
        $net = 24.00;
        $countryCode = 'DE';

        $config = m::mock('Illuminate\Contracts\Config\Repository');
        $config->shouldReceive('get')
            ->never();

        $config->shouldReceive('has')
            ->once()
            ->with('vat_calculator.rules.DE')
            ->andReturn(false);

        $config->shouldReceive('has')
            ->once()
            ->with('vat_calculator.business_country_code')
            ->andReturn(true);

        $config->shouldReceive('get')
            ->once()
            ->with('vat_calculator.business_country_code', '')
            ->andReturn($countryCode);

        $vatCalculator = new VatCalculator($config);
        $result = $vatCalculator->calculate($net, $countryCode, null, true);
        $this->assertEquals(28.56, $result);
        $this->assertEquals(0.19, $vatCalculator->getTaxRate());
        $this->assertEquals(4.56, $vatCalculator->getTaxValue());
    }

    public function testCompanyInBusinessCountryGetsValidVATRateDirectSet()
    {
        $net = 24.00;
        $countryCode = 'DE';

        $vatCalculator = new VatCalculator();
        $vatCalculator->setBusinessCountryCode('DE');
        $result = $vatCalculator->calculate($net, $countryCode, null, true);
        $this->assertEquals(28.56, $result);
        $this->assertEquals(0.19, $vatCalculator->getTaxRate());
        $this->assertEquals(4.56, $vatCalculator->getTaxValue());
    }

    public function testCompanyOutsideBusinessCountryGetsValidVATRate()
    {
        $net = 24.00;
        $countryCode = 'DE';

        $vatCalculator = new VatCalculator();
        $vatCalculator->setBusinessCountryCode('NL');
        $result = $vatCalculator->calculate($net, $countryCode, null, true);
        $this->assertEquals(24.00, $result);
        $this->assertEquals(0.00, $vatCalculator->getTaxRate());
        $this->assertEquals(0.00, $vatCalculator->getTaxValue());
    }

<<<<<<< HEAD
    public function testReturnsZeroForInvalidCountryCode()
    {
        $net = 24.00;
        $countryCode = 'XXX';

        $vatCalculator = new VatCalculator();
        $result = $vatCalculator->calculate($net, $countryCode, null, true);
        $this->assertEquals(24.00, $result);
        $this->assertEquals(0.00, $vatCalculator->getTaxRate());
        $this->assertEquals(0.00, $vatCalculator->getTaxValue());
    }

    public function testChecksPostalCodeForVATExceptions()
    {
        $net = 24.00;
        $vatCalculator = new VatCalculator();
        $postalCode = '27498'; // Heligoland
        $result = $vatCalculator->calculate($net, 'DE', $postalCode, false);
        $this->assertEquals(24.00, $result);
        $this->assertEquals(0.00, $vatCalculator->getTaxRate());
        $this->assertEquals(0.00, $vatCalculator->getTaxValue());

        $postalCode = '6691'; // Jungholz
        $result = $vatCalculator->calculate($net, 'AT', $postalCode, false);
        $this->assertEquals(28.56, $result);
        $this->assertEquals(0.19, $vatCalculator->getTaxRate());
        $this->assertEquals(4.56, $vatCalculator->getTaxValue());

        $postalCode = 'BFPO58'; // Dhekelia
        $result = $vatCalculator->calculate($net, 'GB', $postalCode, false);
        $this->assertEquals(28.56, $result);
        $this->assertEquals(0.19, $vatCalculator->getTaxRate());
        $this->assertEquals(4.56, $vatCalculator->getTaxValue());

        $postalCode = '9122'; // Madeira
        $result = $vatCalculator->calculate($net, 'PT', $postalCode, false);
        $this->assertEquals(29.28, $result);
        $this->assertEquals(0.22, $vatCalculator->getTaxRate());
        $this->assertEquals(5.28, $vatCalculator->getTaxValue());
    }
=======
    public function testShouldCollectVAT()
    {

        $vatCalculator = new VatCalculator();
        $this->assertTrue($vatCalculator->shouldCollectVAT('DE'));
        $this->assertTrue($vatCalculator->shouldCollectVAT('NL'));
        $this->assertFalse($vatCalculator->shouldCollectVAT(''));
        $this->assertFalse($vatCalculator->shouldCollectVAT('XXX'));
    }

    public function testShouldCollectVATFromConfig()
    {
        $countryCode = 'TEST';
        $taxKey = 'vat_calculator.rules.'.strtoupper($countryCode);

        $config = m::mock('Illuminate\Contracts\Config\Repository');

        $config->shouldReceive('has')
            ->with($taxKey)
            ->andReturn(true);

        $config->shouldReceive('has')
            ->once()
            ->with('vat_calculator.business_country_code')
            ->andReturn(false);

        $vatCalculator = new VatCalculator($config);
        $this->assertTrue($vatCalculator->shouldCollectVAT($countryCode));
    }


>>>>>>> 4ec448a8
}<|MERGE_RESOLUTION|>--- conflicted
+++ resolved
@@ -464,7 +464,6 @@
         $this->assertEquals(0.00, $vatCalculator->getTaxValue());
     }
 
-<<<<<<< HEAD
     public function testReturnsZeroForInvalidCountryCode()
     {
         $net = 24.00;
@@ -505,7 +504,7 @@
         $this->assertEquals(0.22, $vatCalculator->getTaxRate());
         $this->assertEquals(5.28, $vatCalculator->getTaxValue());
     }
-=======
+
     public function testShouldCollectVAT()
     {
 
@@ -535,7 +534,5 @@
         $vatCalculator = new VatCalculator($config);
         $this->assertTrue($vatCalculator->shouldCollectVAT($countryCode));
     }
-
-
->>>>>>> 4ec448a8
+    
 }